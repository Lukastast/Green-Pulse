import json
import random
import time
import threading
import ssl
import uuid
import paho.mqtt.client as mqtt
<<<<<<< HEAD
from datetime import datetime
from paho.mqtt.client import CallbackAPIVersion  # Correct import for VERSION2
import uuid  # For unique CLIENT_ID
import ssl  # For TLS

# Configuration
BROKER = "localhost"  # Private Mosquitto broker
PORT = 8883  # TLS port
USERNAME = "sensor_user"  # For publisher
PASSWORD = "securepass123"  # Password
CLIENT_ID = str(uuid.uuid4())  # Unique ID each run
ENVIRONMENTS = ["house", "garden", "greenhouse"]
SENSORS = ["light", "humidity", "ph"]

# Optional: Callback for connection status
def on_connect(client, userdata, flags, reason_code, properties):
    if reason_code == 0:
        print("Connected successfully")
    else:
        print(f"Connection failed with reason: {reason_code}")

# Create MQTT client with v2 callback API
client = mqtt.Client(
    callback_api_version=CallbackAPIVersion.VERSION2,
    client_id=CLIENT_ID,
    protocol=mqtt.MQTTv5  # v5 for properties
)
client.username_pw_set(USERNAME, PASSWORD)  # Auth
client.tls_set(ca_certs=None, cert_reqs=ssl.CERT_NONE)  # Skip self-signed verification
client.on_connect = on_connect  # Optional: For debug

# Connect
client.connect(BROKER, PORT, keepalive=60)
client.loop_start()

# Historical trends (simple dict for demo; use DB in production)
history = {f"plant{i:02d}": {sensor: [] for sensor in SENSORS} for i in range(1, 31)}

try:
=======

# ---------------- MQTT CONFIG ---------------- #
BROKER = "broker.emqx.io"
PORT = 8883
CLIENT_ID = f"greenpulse-sim-{uuid.uuid4()}"
KEEPALIVE = 60
TOPIC = "greenpulse/simulator"

# ---------------- PLANT DATA ---------------- #
active_plants = {}
update_interval = 10  # 10 seconds = 1 simulated hour

# How long (in simulated hours) a plant can survive bad conditions
MAX_BAD_HOURS = 12  # i.e. 2 real minutes (12 * 10 seconds)

# Default environment settings
plant_types = {
    "cactus": {"ideal_ph": 6.0, "min_hum": 20, "max_hum": 40, "dry_rate": 0.5},
    "tropical": {"ideal_ph": 6.5, "min_hum": 60, "max_hum": 90, "dry_rate": 0.2},
    "herb": {"ideal_ph": 6.8, "min_hum": 50, "max_hum": 80, "dry_rate": 0.3},
    "default": {"ideal_ph": 6.5, "min_hum": 40, "max_hum": 70, "dry_rate": 0.3}
}

# ---------------- PLANT LOGIC ---------------- #

def water_plant(plant_id, amount):
    if plant_id in active_plants:
        plant = active_plants[plant_id]
        plant["humidity"] += amount * 100
        if plant["humidity"] > 100:
            plant["humidity"] = 100
        print(f"💧 Watered {plant_id}. New humidity: {plant['humidity']:.1f}%")


def regulate_ph(plant_id, target):
    if plant_id in active_plants:
        plant = active_plants[plant_id]
        delta = target - plant["ph"]
        plant["ph"] += delta * 0.5
        print(f"⚗️ Regulated {plant_id} pH to {plant['ph']:.2f}")


def update_plants(client):
    """Simulate hourly changes in plant conditions."""
>>>>>>> a6691bdd
    while True:
        to_remove = []
        for plant_id, plant in list(active_plants.items()):
            env = plant_types.get(plant["type"], plant_types["default"])

            # Skip dead plants
            if not plant["alive"]:
                continue

            # Simulate temperature impact on drying
            temp_effect = (plant["temperature"] - 20) * 0.02
            humidity_loss = (env["dry_rate"] + temp_effect) * random.uniform(0.8, 1.2)
            plant["humidity"] -= humidity_loss
            plant["humidity"] = max(0, plant["humidity"])

            # Random pH drift
            plant["ph"] += random.uniform(-0.05, 0.05)
            plant["ph"] = max(4.0, min(8.0, plant["ph"]))

            # Check for bad conditions
            bad = (
                plant["humidity"] < env["min_hum"]
                or plant["humidity"] > env["max_hum"]
                or abs(plant["ph"] - env["ideal_ph"]) > 1.0
            )

            if bad:
                plant["bad_hours"] += 1
                print(f"⚠️ {plant_id} is in bad condition ({plant['bad_hours']}h).")
                if plant["bad_hours"] >= MAX_BAD_HOURS:
                    plant["alive"] = False
                    print(f"💀 {plant_id} has died after prolonged bad conditions.")
                    client.publish(TOPIC, json.dumps({
                        "event": "plant_dead",
                        "plantId": plant_id
                    }))
            else:
                plant["bad_hours"] = 0  # reset counter if back to normal

            # Print status
            status = "DEAD" if not plant["alive"] else "OK"
            print(f"🌿 {plant_id} | Type: {plant['type']} | Humidity: {plant['humidity']:.1f}% | pH: {plant['ph']:.2f} | Temp: {plant['temperature']}°C | {status}")

        time.sleep(update_interval)  # 1 hour passes every 10 seconds


# ---------------- MQTT HANDLERS ---------------- #

def on_connect(client, userdata, flags, reason_code, properties=None):
    print(f"✅ Connected to MQTT broker ({BROKER}) with code {reason_code}")
    client.subscribe(TOPIC)


def on_message(client, userdata, msg):
    try:
        payload = json.loads(msg.payload.decode())
        action = payload.get("action")
        plant_id = payload.get("plantId")

        if not plant_id:
            return

        if action == "add_plant":
            if plant_id not in active_plants:
                plant_type = payload.get("type", "default")
                environment = plant_types.get(plant_type, plant_types["default"])

                active_plants[plant_id] = {
                    "type": plant_type,
                    "humidity": random.uniform(environment["min_hum"], environment["max_hum"]),
                    "ph": random.uniform(6.0, 7.5),
                    "temperature": random.uniform(18, 28),
                    "bad_hours": 0,
                    "alive": True
                }

                print(f"🌱 Added new plant '{plant_id}' of type '{plant_type}'")

        elif action == "water":
            amount = float(payload.get("amount", 0.3))
            water_plant(plant_id, amount)

        elif action == "set_ph":
            target = float(payload.get("target", 6.5))
            regulate_ph(plant_id, target)

        elif action == "set_temp":
            temp = float(payload.get("temp", 22))
            if plant_id in active_plants:
                active_plants[plant_id]["temperature"] = temp
                print(f"🌡️ Temperature for {plant_id} set to {temp}°C")

    except Exception as e:
        print(f"⚠️ Error in on_message: {e}")

<<<<<<< HEAD
        # Stats (demo: average humidity across plants, safe for empty lists)
        avg_humidity = sum(
            (sum(h["humidity"]) / len(h["humidity"]) if len(h["humidity"]) > 0 else 0)
            for h in history.values()
        ) / 30
        print(f"📊 Avg Humidity Trend: {round(avg_humidity, 2)}")
        
        time.sleep(60)  # Simulate slower interval for 90 sensors
=======

# ---------------- MAIN ---------------- #

def main():
    client = mqtt.Client(mqtt.CallbackAPIVersion.VERSION2, CLIENT_ID)
    client.on_connect = on_connect
    client.on_message = on_message

    client.tls_set(cert_reqs=ssl.CERT_NONE)
    client.tls_insecure_set(True)
    client.connect(BROKER, PORT, KEEPALIVE)
    client.loop_start()

    # Start background simulation
    threading.Thread(target=update_plants, args=(client,), daemon=True).start()

    # Keep running
    while True:
        time.sleep(1)

>>>>>>> a6691bdd

if __name__ == "__main__":
    main()<|MERGE_RESOLUTION|>--- conflicted
+++ resolved
@@ -5,47 +5,6 @@
 import ssl
 import uuid
 import paho.mqtt.client as mqtt
-<<<<<<< HEAD
-from datetime import datetime
-from paho.mqtt.client import CallbackAPIVersion  # Correct import for VERSION2
-import uuid  # For unique CLIENT_ID
-import ssl  # For TLS
-
-# Configuration
-BROKER = "localhost"  # Private Mosquitto broker
-PORT = 8883  # TLS port
-USERNAME = "sensor_user"  # For publisher
-PASSWORD = "securepass123"  # Password
-CLIENT_ID = str(uuid.uuid4())  # Unique ID each run
-ENVIRONMENTS = ["house", "garden", "greenhouse"]
-SENSORS = ["light", "humidity", "ph"]
-
-# Optional: Callback for connection status
-def on_connect(client, userdata, flags, reason_code, properties):
-    if reason_code == 0:
-        print("Connected successfully")
-    else:
-        print(f"Connection failed with reason: {reason_code}")
-
-# Create MQTT client with v2 callback API
-client = mqtt.Client(
-    callback_api_version=CallbackAPIVersion.VERSION2,
-    client_id=CLIENT_ID,
-    protocol=mqtt.MQTTv5  # v5 for properties
-)
-client.username_pw_set(USERNAME, PASSWORD)  # Auth
-client.tls_set(ca_certs=None, cert_reqs=ssl.CERT_NONE)  # Skip self-signed verification
-client.on_connect = on_connect  # Optional: For debug
-
-# Connect
-client.connect(BROKER, PORT, keepalive=60)
-client.loop_start()
-
-# Historical trends (simple dict for demo; use DB in production)
-history = {f"plant{i:02d}": {sensor: [] for sensor in SENSORS} for i in range(1, 31)}
-
-try:
-=======
 
 # ---------------- MQTT CONFIG ---------------- #
 BROKER = "broker.emqx.io"
@@ -90,7 +49,6 @@
 
 def update_plants(client):
     """Simulate hourly changes in plant conditions."""
->>>>>>> a6691bdd
     while True:
         to_remove = []
         for plant_id, plant in list(active_plants.items()):
@@ -186,16 +144,6 @@
     except Exception as e:
         print(f"⚠️ Error in on_message: {e}")
 
-<<<<<<< HEAD
-        # Stats (demo: average humidity across plants, safe for empty lists)
-        avg_humidity = sum(
-            (sum(h["humidity"]) / len(h["humidity"]) if len(h["humidity"]) > 0 else 0)
-            for h in history.values()
-        ) / 30
-        print(f"📊 Avg Humidity Trend: {round(avg_humidity, 2)}")
-        
-        time.sleep(60)  # Simulate slower interval for 90 sensors
-=======
 
 # ---------------- MAIN ---------------- #
 
@@ -216,7 +164,6 @@
     while True:
         time.sleep(1)
 
->>>>>>> a6691bdd
 
 if __name__ == "__main__":
     main()