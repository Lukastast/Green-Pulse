import time
import json
import random
<<<<<<< HEAD
import math
import paho.mqtt.client as mqtt
from datetime import datetime
from paho.mqtt.client import CallbackAPIVersion  # Correct import for VERSION2

# Configuration
BROKER = "localhost"
PORT = 1883
USERNAME = "sensor_user"  # Add for security
PASSWORD = "secureapp123"  # Add for security
CLIENT_ID = "SimulatedPublisher"
ENVIRONMENTS = ["house", "garden", "greenhouse"]
SENSORS = ["light", "humidity", "ph"]

# Optional: Callback for connection status
def on_connect(client, userdata, flags, reason_code, properties):
    if reason_code == 0:
        print("Connected successfully")
    else:
        print(f"Connection failed with reason: {reason_code}")

# Create MQTT client with v2 callback API
client = mqtt.Client(
    callback_api_version=CallbackAPIVersion.VERSION2,
    client_id=CLIENT_ID,
    protocol=mqtt.MQTTv5  # v5 for properties
)
client.username_pw_set(USERNAME, PASSWORD)  # Security
client.on_connect = on_connect  # Optional: For debug

# Connect
client.connect(BROKER, PORT, keepalive=60)
client.loop_start()

# Historical trends (simple dict for demo; use DB in production)
history = {f"plant{i:02d}": {sensor: [] for sensor in SENSORS} for i in range(1, 31)}

try:
    while True:
        for plant_id in range(1, 31):  # 30 plants
            env = random.choice(ENVIRONMENTS)  # Random environment
            for sensor in SENSORS:
                # Daily cycle: Sine wave based on hour (0-23)
                hour = datetime.now().hour
                cycle_factor = math.sin(2 * math.pi * hour / 24)  # -1 to 1

                # Base values per env/sensor + randomization
                if sensor == "light":
                    base = {"house": 500, "garden": 2000, "greenhouse": 1000}[env]
                    value = base + cycle_factor * 200 + random.uniform(-100, 100)
                elif sensor == "humidity":
                    base = {"house": 50, "garden": 70, "greenhouse": 60}[env]
                    value = base + cycle_factor * 10 + random.uniform(-5, 5)
                else:  # pH
                    base = 6.0
                    value = base + random.uniform(-0.5, 0.5)

                # Timestamp
                timestamp = time.time()

                # Append to history
                history_key = f"plant{plant_id:02d}"
                history[history_key][sensor].append(value)
                if len(history[history_key][sensor]) > 5:  # Keep last 5 for trend
                    history[history_key][sensor] = history[history_key][sensor][-5:]

                # Hysteresis/Prediction (only for humidity)
                prediction = None
                if sensor == "humidity":
                    humidity_history = history[history_key]["humidity"]
                    if len(humidity_history) > 0:  # Safe check, though always true after append
                        trend = sum(humidity_history) / len(humidity_history)
                        if trend < 40 and value < trend:
                            prediction = "water in 2 hours"

                # Data payload
                data = {
                    "plantId": f"plant{plant_id:02d}",
                    "environment": env,
                    "sensor": sensor,
                    "value": round(value, 2),
                    "timestamp": timestamp,
                    "prediction": prediction
                }

                # Topic: Hierarchical for scalability
                topic = f"greenpulse/{env}/{data['plantId']}/{sensor}"

                # Publish
                payload = json.dumps(data)
                client.publish(topic, payload, qos=1)
                print(f"📡 Published to {topic}: {payload}")

        # Stats (demo: average humidity across plants, safe for empty lists)
        avg_humidity = sum(
            (sum(h["humidity"]) / len(h["humidity"]) if len(h["humidity"]) > 0 else 0)
            for h in history.values()
        ) / 30
        print(f"📊 Avg Humidity Trend: {round(avg_humidity, 2)}")

        time.sleep(60)  # Simulate slower interval for 90 sensors
=======
import threading
import paho.mqtt.client as mqtt
from datetime import datetime, timedelta
import math  # For sinusoidal day/night

BROKER = "localhost"
PORT = 1883
TOPIC_BASE = "plants"
CONTROL_TOPIC = "control/add_plant"
PUBLISH_INTERVAL = 5  # seconds between publishes
TIME_SPEED_FACTOR = 10
DELTA_SIM_SECONDS = PUBLISH_INTERVAL * TIME_SPEED_FACTOR
DELTA_SIM_HOURS = DELTA_SIM_SECONDS / 3600.0
PUBLISHES_PER_SIM_DAY = int(86400 / DELTA_SIM_SECONDS)

# Plant types with dry multipliers (updated for realism)
PLANT_TYPES = {
    "tomato": 1.2,
    "basil": 1.3,
    "rose": 1.0,
    "succulent": 0.6,
    "fern": 1.1,
    "orchid": 0.8
}

class PlantPublisher(threading.Thread):
    def __init__(self, plant_id, environment, plant_type, initial_moisture=70, initial_ph=6.5):
        super().__init__()
        self.plant_id = plant_id
        self.environment = environment
        self.plant_type = plant_type
        self.client_id = f"{environment}-{plant_id}"
        self.client = mqtt.Client(self.client_id)
        self.client.connect(BROKER, PORT, 60)
        self.client.loop_start()
        self.running = True

        # Subscribe to water events
        self.client.message_callback_add(f"control/water/{self.plant_id}", self._on_water)
        self.client.subscribe(f"control/water/{self.plant_id}")

        # Simulated state
        self.current_soil_moisture = initial_moisture
        self.current_ph = initial_ph
        self.base_dry_rate_per_hour = self._get_base_dry_rate()
        self.dry_multiplier = PLANT_TYPES.get(plant_type, 1.0)
        self.rain_per_publish = 0.0
        self.last_day = None
        self.is_rainy_day = False

        # Start simulated time
        self.simulated_time = datetime.now()

    def _get_base_dry_rate(self):
        rates = {"indoor": 0.3, "outdoor": 0.8, "greenhouse": 0.5}
        return rates.get(self.environment, 0.5)

    def _on_water(self, client, userdata, msg):
        try:
            data = json.loads(msg.payload.decode())
            boost = data.get("boost", 15)  # Backend sends e.g. 20%
            self.current_soil_moisture = min(100, self.current_soil_moisture + boost)
            # Optional: Reset pH slightly (water neutralizes)
            self.current_ph = min(7.5, self.current_ph + 0.2)
            print(f"[{self.client_id}] 💧 Auto-watered: +{boost}% (now {self.current_soil_moisture:.1f}%, pH {self.current_ph:.1f})")
        except Exception as e:
            print(f"Water error: {e}")

    def _update_rain_status(self):
        current_day = self.simulated_time.date()
        if current_day != self.last_day:
            self.last_day = current_day
            self.is_rainy_day = (self.environment == "outdoor") and (random.random() < 0.23)
            if self.is_rainy_day:
                daily_boost = random.uniform(10, 20)
                self.rain_per_publish = daily_boost / PUBLISHES_PER_SIM_DAY
            else:
                self.rain_per_publish = 0.0

    def _apply_hysteresis(self, new_value, current_value, threshold=0.5):
        delta = abs(new_value - current_value)
        if delta < threshold:
            return current_value + (new_value - current_value) * 0.3
        return new_value

    def _is_daytime(self, t):
        hour = t.hour + (t.minute / 60)
        return 6 <= hour <= 18

    def _sinusoidal_variation(self, t, amplitude, period=24):
        hour = t.hour + (t.minute / 60)
        return amplitude * math.sin(2 * math.pi * hour / period)

    def generate_data(self):
        self._update_rain_status()
        t = self.simulated_time

        # Temperature
        if self.environment == "indoor":
            base_temp = 22
            temp_cycle = self._sinusoidal_variation(t, 2)
            temperature = base_temp + temp_cycle + random.uniform(-1, 1)
        elif self.environment == "outdoor":
            base_temp = 18
            temp_cycle = self._sinusoidal_variation(t, 10)
            temperature = base_temp + temp_cycle + random.uniform(-2, 2)
            if random.random() < 0.001:
                temperature += 5
        else:  # greenhouse
            base_temp = 22
            temp_cycle = self._sinusoidal_variation(t, 4)
            temperature = base_temp + temp_cycle + random.uniform(-0.5, 0.5)

        # Soil Moisture: Temp-dependent dry + type mult + rain + noise + hysteresis
        temp_multiplier = max(0.5, 1 + (temperature - 20) / 20)
        dry_amount = self.base_dry_rate_per_hour * self.dry_multiplier * temp_multiplier * DELTA_SIM_HOURS
        updated_moisture = max(0, self.current_soil_moisture - dry_amount + self.rain_per_publish)
        noisy_moisture = updated_moisture + random.uniform(-0.5, 0.5)
        self.current_soil_moisture = self._apply_hysteresis(noisy_moisture, self.current_soil_moisture, threshold=0.5)
        self.current_soil_moisture = max(0, min(100, self.current_soil_moisture))

        # pH: Slow drift + env bias + rain nudge + noise + hysteresis
        ph_drift = random.uniform(-0.05, 0.05) * DELTA_SIM_HOURS  # Base drift per hour
        if self.environment == "outdoor":
            ph_drift -= 0.01 * DELTA_SIM_HOURS  # Slight acidic bias
        elif self.environment == "indoor":
            ph_drift += 0.005 * DELTA_SIM_HOURS  # Neutral bias
        # Rain nudge: +0.05 total on rainy days
        rain_ph_nudge = 0.05 / PUBLISHES_PER_SIM_DAY if self.is_rainy_day else 0
        updated_ph = self.current_ph + ph_drift + rain_ph_nudge
        noisy_ph = updated_ph + random.uniform(-0.02, 0.02)
        self.current_ph = self._apply_hysteresis(noisy_ph, self.current_ph, threshold=0.05)
        self.current_ph = max(4.0, min(8.0, self.current_ph))

        data = {
            "plantId": self.plant_id,
            "environment": self.environment,
            "plantType": self.plant_type,
            "sensors": {
                "temperature": round(temperature, 2),
                "soilMoisture": round(self.current_soil_moisture, 2),
                "pH": round(self.current_ph, 2)
            },
            "timestamp": t.isoformat()
        }
        return data

    def run(self):
        while self.running:
            data = self.generate_data()
            payload = json.dumps(data)
            topic = f"{TOPIC_BASE}/{self.environment}/{self.plant_id}"

            self.client.publish(topic, payload)
            print(f"[{self.client_id}] 📡 Published to {topic}: {payload}")

            self.simulated_time += timedelta(seconds=DELTA_SIM_SECONDS)
            time.sleep(PUBLISH_INTERVAL)

    def stop(self):
        self.running = False
        self.client.loop_stop()
        self.client.disconnect()

class DynamicPublisherFactory:
    def __init__(self, num_plants_per_env=10):
        self.publishers = []
        self.num_plants_per_env = num_plants_per_env
        self.environments = ["indoor", "outdoor", "greenhouse"]
        self.next_plant_id = 1  # For dynamic unique IDs

        # Control client for dynamic adds
        self.control_client = mqtt.Client("factory-control")
        self.control_client.on_message = self._on_control_message
        self.control_client.connect(BROKER, PORT, 60)
        self.control_client.subscribe(CONTROL_TOPIC)
        self.control_client.loop_start()

        # Initial creation
        self._create_initial_publishers()

    def _create_initial_publishers(self):
        for env in self.environments:
            for _ in range(self.num_plants_per_env):
                self._add_plant(env, random.choice(list(PLANT_TYPES.keys())))

    def _add_plant(self, environment, plant_type, initial_moisture=None, initial_ph=None):
        plant_id = f"plant-{self.next_plant_id:02d}"
        self.next_plant_id += 1
        initial_moisture = initial_moisture or random.uniform(65, 75)
        initial_ph = initial_ph or 6.5
        pub = PlantPublisher(plant_id, environment, plant_type, initial_moisture, initial_ph)
        self.publishers.append(pub)
        pub.start()
        print(f"[control] Added new plant: {environment}-{plant_id} ({plant_type}) | Moisture: {initial_moisture:.1f}%, pH: {initial_ph:.1f}")
        return pub

    def _on_control_message(self, client, userdata, msg):
        try:
            payload = json.loads(msg.payload.decode())
            env = payload.get("environment", "indoor")
            plant_type = payload.get("plantType", random.choice(list(PLANT_TYPES.keys())))
            initial_moisture = payload.get("initialMoisture", None)
            initial_ph = payload.get("initialPh", None)
            if env in self.environments and plant_type in PLANT_TYPES:
                self._add_plant(env, plant_type, initial_moisture, initial_ph)
            else:
                print(f"[control] Invalid add request: {payload}")
        except json.JSONDecodeError:
            print(f"[control] Invalid JSON in {msg.topic}: {msg.payload.decode()}")

    def start_all(self):
        print(f"Started {len(self.publishers)} initial publishers (30 plants, 90 sensors). Listening for dynamic adds on {CONTROL_TOPIC}.")

    def stop_all(self):
        for p in self.publishers:
            p.stop()
        for p in self.publishers:
            p.join()
        self.control_client.loop_stop()
        self.control_client.disconnect()
        print("All publishers stopped.")

if __name__ == "__main__":
    factory = DynamicPublisherFactory(num_plants_per_env=10)
    factory.start_all()
>>>>>>> 9c792aaf

    try:
        while True:
            time.sleep(1)
    except KeyboardInterrupt:
        print("Shutting down...")
        factory.stop_all()<|MERGE_RESOLUTION|>--- conflicted
+++ resolved
@@ -1,7 +1,6 @@
 import time
 import json
 import random
-<<<<<<< HEAD
 import math
 import paho.mqtt.client as mqtt
 from datetime import datetime
@@ -103,238 +102,8 @@
         print(f"📊 Avg Humidity Trend: {round(avg_humidity, 2)}")
 
         time.sleep(60)  # Simulate slower interval for 90 sensors
-=======
-import threading
-import paho.mqtt.client as mqtt
-from datetime import datetime, timedelta
-import math  # For sinusoidal day/night
 
-BROKER = "localhost"
-PORT = 1883
-TOPIC_BASE = "plants"
-CONTROL_TOPIC = "control/add_plant"
-PUBLISH_INTERVAL = 5  # seconds between publishes
-TIME_SPEED_FACTOR = 10
-DELTA_SIM_SECONDS = PUBLISH_INTERVAL * TIME_SPEED_FACTOR
-DELTA_SIM_HOURS = DELTA_SIM_SECONDS / 3600.0
-PUBLISHES_PER_SIM_DAY = int(86400 / DELTA_SIM_SECONDS)
-
-# Plant types with dry multipliers (updated for realism)
-PLANT_TYPES = {
-    "tomato": 1.2,
-    "basil": 1.3,
-    "rose": 1.0,
-    "succulent": 0.6,
-    "fern": 1.1,
-    "orchid": 0.8
-}
-
-class PlantPublisher(threading.Thread):
-    def __init__(self, plant_id, environment, plant_type, initial_moisture=70, initial_ph=6.5):
-        super().__init__()
-        self.plant_id = plant_id
-        self.environment = environment
-        self.plant_type = plant_type
-        self.client_id = f"{environment}-{plant_id}"
-        self.client = mqtt.Client(self.client_id)
-        self.client.connect(BROKER, PORT, 60)
-        self.client.loop_start()
-        self.running = True
-
-        # Subscribe to water events
-        self.client.message_callback_add(f"control/water/{self.plant_id}", self._on_water)
-        self.client.subscribe(f"control/water/{self.plant_id}")
-
-        # Simulated state
-        self.current_soil_moisture = initial_moisture
-        self.current_ph = initial_ph
-        self.base_dry_rate_per_hour = self._get_base_dry_rate()
-        self.dry_multiplier = PLANT_TYPES.get(plant_type, 1.0)
-        self.rain_per_publish = 0.0
-        self.last_day = None
-        self.is_rainy_day = False
-
-        # Start simulated time
-        self.simulated_time = datetime.now()
-
-    def _get_base_dry_rate(self):
-        rates = {"indoor": 0.3, "outdoor": 0.8, "greenhouse": 0.5}
-        return rates.get(self.environment, 0.5)
-
-    def _on_water(self, client, userdata, msg):
-        try:
-            data = json.loads(msg.payload.decode())
-            boost = data.get("boost", 15)  # Backend sends e.g. 20%
-            self.current_soil_moisture = min(100, self.current_soil_moisture + boost)
-            # Optional: Reset pH slightly (water neutralizes)
-            self.current_ph = min(7.5, self.current_ph + 0.2)
-            print(f"[{self.client_id}] 💧 Auto-watered: +{boost}% (now {self.current_soil_moisture:.1f}%, pH {self.current_ph:.1f})")
-        except Exception as e:
-            print(f"Water error: {e}")
-
-    def _update_rain_status(self):
-        current_day = self.simulated_time.date()
-        if current_day != self.last_day:
-            self.last_day = current_day
-            self.is_rainy_day = (self.environment == "outdoor") and (random.random() < 0.23)
-            if self.is_rainy_day:
-                daily_boost = random.uniform(10, 20)
-                self.rain_per_publish = daily_boost / PUBLISHES_PER_SIM_DAY
-            else:
-                self.rain_per_publish = 0.0
-
-    def _apply_hysteresis(self, new_value, current_value, threshold=0.5):
-        delta = abs(new_value - current_value)
-        if delta < threshold:
-            return current_value + (new_value - current_value) * 0.3
-        return new_value
-
-    def _is_daytime(self, t):
-        hour = t.hour + (t.minute / 60)
-        return 6 <= hour <= 18
-
-    def _sinusoidal_variation(self, t, amplitude, period=24):
-        hour = t.hour + (t.minute / 60)
-        return amplitude * math.sin(2 * math.pi * hour / period)
-
-    def generate_data(self):
-        self._update_rain_status()
-        t = self.simulated_time
-
-        # Temperature
-        if self.environment == "indoor":
-            base_temp = 22
-            temp_cycle = self._sinusoidal_variation(t, 2)
-            temperature = base_temp + temp_cycle + random.uniform(-1, 1)
-        elif self.environment == "outdoor":
-            base_temp = 18
-            temp_cycle = self._sinusoidal_variation(t, 10)
-            temperature = base_temp + temp_cycle + random.uniform(-2, 2)
-            if random.random() < 0.001:
-                temperature += 5
-        else:  # greenhouse
-            base_temp = 22
-            temp_cycle = self._sinusoidal_variation(t, 4)
-            temperature = base_temp + temp_cycle + random.uniform(-0.5, 0.5)
-
-        # Soil Moisture: Temp-dependent dry + type mult + rain + noise + hysteresis
-        temp_multiplier = max(0.5, 1 + (temperature - 20) / 20)
-        dry_amount = self.base_dry_rate_per_hour * self.dry_multiplier * temp_multiplier * DELTA_SIM_HOURS
-        updated_moisture = max(0, self.current_soil_moisture - dry_amount + self.rain_per_publish)
-        noisy_moisture = updated_moisture + random.uniform(-0.5, 0.5)
-        self.current_soil_moisture = self._apply_hysteresis(noisy_moisture, self.current_soil_moisture, threshold=0.5)
-        self.current_soil_moisture = max(0, min(100, self.current_soil_moisture))
-
-        # pH: Slow drift + env bias + rain nudge + noise + hysteresis
-        ph_drift = random.uniform(-0.05, 0.05) * DELTA_SIM_HOURS  # Base drift per hour
-        if self.environment == "outdoor":
-            ph_drift -= 0.01 * DELTA_SIM_HOURS  # Slight acidic bias
-        elif self.environment == "indoor":
-            ph_drift += 0.005 * DELTA_SIM_HOURS  # Neutral bias
-        # Rain nudge: +0.05 total on rainy days
-        rain_ph_nudge = 0.05 / PUBLISHES_PER_SIM_DAY if self.is_rainy_day else 0
-        updated_ph = self.current_ph + ph_drift + rain_ph_nudge
-        noisy_ph = updated_ph + random.uniform(-0.02, 0.02)
-        self.current_ph = self._apply_hysteresis(noisy_ph, self.current_ph, threshold=0.05)
-        self.current_ph = max(4.0, min(8.0, self.current_ph))
-
-        data = {
-            "plantId": self.plant_id,
-            "environment": self.environment,
-            "plantType": self.plant_type,
-            "sensors": {
-                "temperature": round(temperature, 2),
-                "soilMoisture": round(self.current_soil_moisture, 2),
-                "pH": round(self.current_ph, 2)
-            },
-            "timestamp": t.isoformat()
-        }
-        return data
-
-    def run(self):
-        while self.running:
-            data = self.generate_data()
-            payload = json.dumps(data)
-            topic = f"{TOPIC_BASE}/{self.environment}/{self.plant_id}"
-
-            self.client.publish(topic, payload)
-            print(f"[{self.client_id}] 📡 Published to {topic}: {payload}")
-
-            self.simulated_time += timedelta(seconds=DELTA_SIM_SECONDS)
-            time.sleep(PUBLISH_INTERVAL)
-
-    def stop(self):
-        self.running = False
-        self.client.loop_stop()
-        self.client.disconnect()
-
-class DynamicPublisherFactory:
-    def __init__(self, num_plants_per_env=10):
-        self.publishers = []
-        self.num_plants_per_env = num_plants_per_env
-        self.environments = ["indoor", "outdoor", "greenhouse"]
-        self.next_plant_id = 1  # For dynamic unique IDs
-
-        # Control client for dynamic adds
-        self.control_client = mqtt.Client("factory-control")
-        self.control_client.on_message = self._on_control_message
-        self.control_client.connect(BROKER, PORT, 60)
-        self.control_client.subscribe(CONTROL_TOPIC)
-        self.control_client.loop_start()
-
-        # Initial creation
-        self._create_initial_publishers()
-
-    def _create_initial_publishers(self):
-        for env in self.environments:
-            for _ in range(self.num_plants_per_env):
-                self._add_plant(env, random.choice(list(PLANT_TYPES.keys())))
-
-    def _add_plant(self, environment, plant_type, initial_moisture=None, initial_ph=None):
-        plant_id = f"plant-{self.next_plant_id:02d}"
-        self.next_plant_id += 1
-        initial_moisture = initial_moisture or random.uniform(65, 75)
-        initial_ph = initial_ph or 6.5
-        pub = PlantPublisher(plant_id, environment, plant_type, initial_moisture, initial_ph)
-        self.publishers.append(pub)
-        pub.start()
-        print(f"[control] Added new plant: {environment}-{plant_id} ({plant_type}) | Moisture: {initial_moisture:.1f}%, pH: {initial_ph:.1f}")
-        return pub
-
-    def _on_control_message(self, client, userdata, msg):
-        try:
-            payload = json.loads(msg.payload.decode())
-            env = payload.get("environment", "indoor")
-            plant_type = payload.get("plantType", random.choice(list(PLANT_TYPES.keys())))
-            initial_moisture = payload.get("initialMoisture", None)
-            initial_ph = payload.get("initialPh", None)
-            if env in self.environments and plant_type in PLANT_TYPES:
-                self._add_plant(env, plant_type, initial_moisture, initial_ph)
-            else:
-                print(f"[control] Invalid add request: {payload}")
-        except json.JSONDecodeError:
-            print(f"[control] Invalid JSON in {msg.topic}: {msg.payload.decode()}")
-
-    def start_all(self):
-        print(f"Started {len(self.publishers)} initial publishers (30 plants, 90 sensors). Listening for dynamic adds on {CONTROL_TOPIC}.")
-
-    def stop_all(self):
-        for p in self.publishers:
-            p.stop()
-        for p in self.publishers:
-            p.join()
-        self.control_client.loop_stop()
-        self.control_client.disconnect()
-        print("All publishers stopped.")
-
-if __name__ == "__main__":
-    factory = DynamicPublisherFactory(num_plants_per_env=10)
-    factory.start_all()
->>>>>>> 9c792aaf
-
-    try:
-        while True:
-            time.sleep(1)
-    except KeyboardInterrupt:
-        print("Shutting down...")
-        factory.stop_all()+except KeyboardInterrupt:
+    print("Publisher stopped.")
+    client.loop_stop()
+    client.disconnect()